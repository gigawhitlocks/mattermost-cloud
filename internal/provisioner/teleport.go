--- conflicted
+++ resolved
@@ -109,15 +109,11 @@
 	return nil
 }
 
-<<<<<<< HEAD
-func (t *teleport) NewHelmDeployment() *helmDeployment {
-=======
-func (n *teleport) Migrate() error {
+func (t *teleport) Migrate() error {
 	return nil
 }
 
-func (n *teleport) NewHelmDeployment() *helmDeployment {
->>>>>>> aa8befc7
+func (t *teleport) NewHelmDeployment() *helmDeployment {
 	awsRegion := os.Getenv("AWS_REGION")
 	if awsRegion == "" {
 		awsRegion = aws.DefaultAWSRegion
