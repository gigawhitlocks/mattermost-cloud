--- conflicted
+++ resolved
@@ -87,16 +87,14 @@
 	return nil
 }
 
-<<<<<<< HEAD
 func (n *nginx) ValuesPath() string {
 	return model.UtilityValuesDirectory() + "/nginx_values.yaml"
 }
-=======
+
 func (n *nginx) Migrate() error {
 	return nil
 }
 
->>>>>>> aa8befc7
 func (n *nginx) NewHelmDeployment() (*helmDeployment, error) {
 	awsACMCert, err := n.awsClient.GetCertificateSummaryByTag(aws.DefaultInstallCertificatesTagKey, aws.DefaultInstallCertificatesTagValue, n.logger)
 	if err != nil {
